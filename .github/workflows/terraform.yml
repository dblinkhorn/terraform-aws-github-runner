--- conflicted
+++ resolved
@@ -20,11 +20,6 @@
         uses: actions/checkout@v2
       - name: "Fake zip files" # Validate will fail if it cannot find the zip files
         run: |
-<<<<<<< HEAD
-          touch modules/runners/lambdas/scale-runners/scale-runners.zip
-          touch modules/action-runner-binary-cache/lambdas/syncer/syncer.zip
-=======
->>>>>>> 67f80adb
           touch modules/agent/lambdas/webhook/webhook.zip
           touch modules/runners/lambdas/scale-runners/scale-runners.zip
           touch modules/action-runner-binary-cache/lambdas/syncer/syncer.zip
